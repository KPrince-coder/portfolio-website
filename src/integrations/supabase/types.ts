--- conflicted
+++ resolved
@@ -326,27 +326,6 @@
       }
       project_analytics: {
         Row: {
-<<<<<<< HEAD
-          created_at: string
-          id: string
-          last_viewed_at: string | null
-          project_id: string
-          view_count: number
-        }
-        Insert: {
-          created_at?: string
-          id?: string
-          last_viewed_at?: string | null
-          project_id: string
-          view_count?: number
-        }
-        Update: {
-          created_at?: string
-          id?: string
-          last_viewed_at?: string | null
-          project_id?: string
-          view_count?: number
-=======
           id: string
           project_id: string
           view_count: number
@@ -366,7 +345,6 @@
           view_count?: number
           last_viewed_at?: string | null
           created_at?: string
->>>>>>> d0e87dac
         }
         Relationships: [
           {
@@ -375,46 +353,7 @@
             isOneToOne: true
             referencedRelation: "projects"
             referencedColumns: ["id"]
-<<<<<<< HEAD
-          },
-        ]
-      }
-      project_assets: {
-        Row: {
-          created_at: string
-          description: string | null
-          file_type: string
-          file_url: string
-          id: string
-          project_id: string
-        }
-        Insert: {
-          created_at?: string
-          description?: string | null
-          file_type: string
-          file_url: string
-          id?: string
-          project_id: string
-        }
-        Update: {
-          created_at?: string
-          description?: string | null
-          file_type?: string
-          file_url?: string
-          id?: string
-          project_id?: string
-        }
-        Relationships: [
-          {
-            foreignKeyName: "project_assets_project_id_fkey"
-            columns: ["project_id"]
-            isOneToOne: false
-            referencedRelation: "projects"
-            referencedColumns: ["id"]
-          },
-=======
           }
->>>>>>> d0e87dac
         ]
       }
       projects: {
@@ -454,13 +393,7 @@
           author_id: string | null
         }
         Insert: {
-<<<<<<< HEAD
-          assets?: string[] | null
-          author_id?: string | null
-          category: string
-=======
           category?: string
->>>>>>> d0e87dac
           created_at?: string
           demo_url?: string | null
           description?: string | null
@@ -474,13 +407,7 @@
           long_description?: string | null
           metrics?: Json | null
           published?: boolean | null
-<<<<<<< HEAD
-          seo_description?: string | null
-          seo_title?: string | null
-          slug: string
-=======
           slug?: string
->>>>>>> d0e87dac
           sort_order?: number | null
           start_date?: string | null
           status?: string | null
